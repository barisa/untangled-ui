--- conflicted
+++ resolved
@@ -15,14 +15,10 @@
                  [org.clojure/core.async "0.2.391"]
                  [org.omcljs/om "1.0.0-alpha46" :scope "provided"]
                  [navis/untangled-client "0.6.0-SNAPSHOT" :scope "provided"]
-<<<<<<< HEAD
                  [navis/untangled-server "0.6.1" :scope "provided"]
                  [navis/untangled-spec "0.3.9" :scope "test"
                   :exclusions [ring/ring-core commons-fileupload prismatic/schema bidi]]
                  [com.taoensso/timbre "4.7.4"]]
-=======
-                 [navis/untangled-spec "0.3.9" :scope "test"]]
->>>>>>> e9205f2d
 
   :plugins [[lein-cljsbuild "1.1.4"]
             [com.jakemccrary/lein-test-refresh "0.17.0"]
