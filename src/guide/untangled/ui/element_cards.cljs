--- conflicted
+++ resolved
@@ -50,7 +50,6 @@
     (dom/div #js {:style #js {:marginTop "10px"}} "A plain badge: " (e/ui-badge {} "6"))
     (dom/div #js {:style #js {:marginTop "10px"}} "A button with a badge: " (e/ui-button {}
                                                                               "Inbox " (e/ui-badge {} "6")))))
-<<<<<<< HEAD
 
 (defcard field
   "# Fields
@@ -63,7 +62,7 @@
     (e/ui-field {:size :medium :state #{:focus}} "Medium focused field")
     (e/ui-field {:size :large :state #{:invalid}} "Large invalid field")
     (e/ui-field {:state #{:error}} "Error field")))
-=======
+
 (defcard message
    "# Messages
 
@@ -79,4 +78,3 @@
       (e/ui-message {:color :warning} "This is a warning message.")
       (e/ui-message {:color :warning} "This is a warning message with another child." (icon :arrow_forward))
       (e/ui-message {:className "h2"} "This is message using a standard H2 class name.")))
->>>>>>> ac7222ee
