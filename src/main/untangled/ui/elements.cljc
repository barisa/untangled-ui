--- conflicted
+++ resolved
@@ -407,7 +407,6 @@
                           (= shifting :true) (str " c-iconbar--shifting"))]
     (dom/div #js {}
       (apply dom/nav #js {:className top-level-class} children))))
-<<<<<<< HEAD
 
 (defui ModalTitle
   Object
@@ -468,6 +467,4 @@
 
   The `title-nodes` can be any inline DOM (or just a string), as can body-nodes.  Action-notes must include at least one button that
   closes the modal or redirects the user."
-  (om/factory Modal))
-=======
->>>>>>> 691b2e7a
+  (om/factory Modal))