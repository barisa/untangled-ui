--- conflicted
+++ resolved
@@ -54,7 +54,6 @@
   (let [props (update props :className str " c-badge")]
     (apply dom/span (clj->js props) children)))
 
-<<<<<<< HEAD
 (defn ui-field
   "Render an input field. Normal HTML/React attributes can be included, and should be a cljs map (not a js object).
 
@@ -76,7 +75,7 @@
                       :always (assoc :className classes)
                       :always (assoc :placeholder (name placeholder)))]
     (dom/input (clj->js attrs))))
-=======
+
 (defn ui-message
   "Render the given children within a message. Normal HTML/React attributes can be included, and should be a cljs map (not a js object).
 
@@ -90,7 +89,7 @@
                   (assoc :className classes)
                   (dissoc :color))]
     (apply dom/div (clj->js props) children)))
->>>>>>> ac7222ee
+
 
 #?(:cljs
    (defn update-frame-content [this child]
