(ns untangled.ui.elements
  (:require [om.dom :as dom]
            [om.next :as om :refer [defui]]
            [untangled.ui.menu :as menu]
            [untangled.icons :refer [icon]]
            [untangled.client.logging :as log]))

#?(:clj (def clj->js identity))

(defn ui-flat-button
  "Render a button that looks more like a link that a button (it is just the children), but renders the hover shape
  of a more traditional button when the mouse is over it.

  :color - :neutral (default), :primary, :accent
  :shape - :rect (default), :round, or :wide.  The shape when the mouse is over the button.
  :size  - :normal (default), :small.  Small buttons are a bit more condensed.
  :active - true or false (default).  Causes the button to look highlighted.

  Any normal HTML/React properties are allowed, including additional CSS classes.
  "
  [{:keys [className size color shape disabled active] :or {className ""} :as attrs} & children]
  (let [legal-colors   #{:primary :accent}
        legal-shapes   #{:round :wide}
        legal-sizes    #{:small}
        button-label   (fn [text]
                         (dom/span #js {:className "c-button__content"} text))
        fixed-children (map (fn [c]
                              (if (string? c)
                                (button-label c)
                                c)) children)
        classes        (cond-> (str className " c-button")
                         active (str " is-active")
                         (contains? legal-colors color) (str " c-button--" (name color))
                         (contains? legal-shapes shape) (str " c-button--" (name shape))
                         (contains? legal-sizes size) (str " c-button--" (name size)))
        attrs          (cond-> (assoc attrs :className classes)
                         disabled (assoc :aria-disabled "true")
                         :always (dissoc :active :color :shape :size))]
    (apply dom/button (clj->js attrs) fixed-children)))

(defn ui-button
  "Render a raised button. Props is a normal clj(s) map with React/HTML attributes plus:

  :color - :neutral (default), :primary, :accent
  :shape - :rect (default), :round, or :wide
  :size  - :normal (default), :small
  :active - true or false (default) -  Causes the button to look highlighted.

  Any other React properties are allowed, including additional CSS classes.
  "
  [{:keys [className size color shape disabled active] :or {className ""} :as props} & children]
  (apply ui-flat-button (update props :className str " c-button--raised") children))

(defn ui-circular-button
  "Render a raised circle button of fixed size (configurable in CSS variables, see CSS guide).
  Extra content will overflow out of the cirle. Props is a normal clj(s) map with React/HTML attributes plus:

  :color - :neutral (default), :primary, :accent
  :size  - :normal (default), :small
  :active - true or false (default) -  Causes the button to look highlighted.

  Any other React properties are allowed, including additional CSS classes.

  Note that you will typically only be able to fit something like an icon in this kind of button, which is a perfect
  circle.
  "
  [{:keys [className size color disabled active] :or {className ""} :as props} & children]
  (apply ui-flat-button (update props :className str " c-button--circular") children))

(defn ui-fader
  "Wrap children in a span where the :visible attribute
  is a boolean indicating the visibility of the children.

  Props is a clj(s) map of normal React attributes.

  `:block?` - A boolean (default false). When true, emits a `div`, else `span`.

  You can get this same effect using the `u-fade-in` and `u-fade-out` CSS classes. See the CSS Guide.

  When the resulting span becomes visible it fades in, and when it becomes hidden it fades out."
  [{:keys [block? visible] :as props} & children]
  (let [className (or (:className props) "")
        classes   (str className (if visible " u-fade-in" " u-fade-out"))
        wrapper   (if block? dom/div dom/span)
        attrs     (-> props
                    (dissoc :visible)
                    (assoc :className classes)
                    clj->js)]
    (apply wrapper attrs children)))

(defn ui-badge
  "Render the given children within a badge. Normal HTML/React attributes can be included, and should be a cljs map (not a js object).

  `(ui-badge {} \"7\")`
  "
  [{:keys [className] :as props :or {className ""}} & children]
  (let [props (update props :className str " c-badge")]
    (apply dom/span (clj->js props) children)))

(defn ui-label
  "Render the given children within a label. Normal HTML/React attributes can be included, and should be a cljs map (not a js object).
  color (optional): :positive, :informative, :informative-alt, :neutral, :live, :alterable, :negative"
  [{:keys [className color] :as props :or {className ""}} & children]
  ; TODO: Stephen fix colors
  (let [legal-colors #{:green :blue :magenta :grey :yellow :orange :red}
        classes      (cond-> className
                       :always (str " c-label")
                       (contains? legal-colors color) (str " c-label--" (name color)))
        props        (-> props
                       (dissoc :color)
                       (assoc :className classes))]
    (apply dom/span (clj->js props) children)))

(defn ui-field
  "Render an input field. Normal HTML/React attributes can be included, and should be a cljs map (not a js object).

  `:size` (optional): :small, :medium, :large
  `:state` (optional) can be one of :valid, :invalid, or :error"
  [{:keys [size state] :or {size ""} :as attrs} placeholder]
  (let [legal-sizes  #{:small :medium :large}
        user-classes (get attrs :className "")
        has          (fn [s] (contains? state s))
        classes      (cond-> (str user-classes " c-field ")
                       (contains? legal-sizes size) (str "c-field--" (name size))
                       (has :invalid) (str " is-invalid")
                       (has :error) (str " is-error"))
        attrs        (-> attrs
                       (assoc :className classes :placeholder (name placeholder))
                       (dissoc :size :state :kind))]
    (dom/input (clj->js attrs))))

(defn ui-message
  "Render the given children within a message. Normal HTML/React attributes can be included, and should be a cljs map (not a js object).

  color (optional): :neutral, :alert, :success, :warning"
  [{:keys [className color] :as props :or {className ""}} & children]
  (let [legal-colors #{:neutral :alert :success :warning}
        classes      (cond-> (str className " c-message")
                       (contains? legal-colors color) (str "--" (name color)))
        props        (-> props
                       (assoc :className classes)
                       (dissoc :color))]
    (apply dom/div (clj->js props) children)))

(defn ui-avatar
  "Render an icon or a short string within an avatar. Normal HTML/React attributes can be included, and should be a cljs map (not a js object).

  color (optional): :primary, :accent
  size (optional): huge"
  [{:keys [className color size style] :as props :or {className ""}} child]
  (let [legal-colors #{:primary :accent}
        legal-sizes  #{:medium :large :xlarge :huge}
        legal-styles #{:bordered}
        user-classes (get props :className "")
        classes      (cond-> user-classes
                       :always (str " c-avatar")
                       (contains? legal-colors color) (str " c-avatar--" (name color))
                       (contains? legal-sizes size) (str " c-avatar--" (name size))
                       (contains? legal-styles style) (str " c-avatar--" (name style)))
        props        (-> props
                       (assoc :className classes)
                       (dissoc :color :size :style))]
    (dom/span (clj->js props) child)))

(defn ui-loader
  "Render an icon or a short string within an avatar. Normal HTML/React attributes can be included, and should be a cljs map (not a js object).

  color (optional): :primary :accent"
  [{:keys [className color] :as props :or {className ""}}]
  (let [legal-colors #{:primary :accent}
        user-classes (get props :className "")
        classes      (cond-> user-classes
                       :always (str " c-loader")
                       (contains? legal-colors color) (str " c-loader--" (name color)))
        props        (cond-> props
                       :always (assoc :className classes)
                       :always (dissoc :color))]
    (dom/div (clj->js props))))

(defn ui-icon
  "Render an icon. Normal HTML/React attributes can be included, and should be a cljs map (not a js object).

  color (optional): :positive, :informative, :neutral, :live, :alterable, :negative
  size (optional): :small, :medium, :large, :xlarge, :huge
  glyph (optional): Instructs `ui-icon` to render an icon from the built-in set. See `untangled.icons/icon`.

  The child (optional) should be some kind of icon, for example the SVG generated by the `untangled.icons/icon` function."
  ([{:keys [className color size glyph] :as props :or {className ""}}] (ui-icon props nil))
  ([{:keys [className color size glyph] :as props :or {className ""}} child]
   (let [legal-colors #{:neutral :positive :informative :live :alterable :negative :active :passive}
         legal-sizes  #{:small :medium :large :xlarge :huge}
         user-classes (get props :className "")
         classes      (cond-> (str user-classes " c-icon")
                        (contains? legal-colors color) (str " is-" (name color))
                        (contains? legal-sizes size) (str " c-icon--" (name size)))
         props        (-> props
                        (assoc :className classes)
                        (dissoc :size :color :glyph))]
     (dom/span (clj->js props) (if glyph
                                 (icon glyph)
                                 child)))))

(defui NotificationTitle
  Object
  (render [this]
    (dom/h1 #js {:className "c-notification_heading"} (om/children this))))

(def ui-notification-title
  "Render a notification title. Should only be used in a ui-notification"
  (om/factory NotificationTitle))

(defui NotificationBody
  Object
  (render [this] (dom/p #js {} (om/children this))))

(def ui-notification-body
  "Render a notification body. Should only be used in a ui-notification"
  (om/factory NotificationBody))

(defn react-instance?
  "Returns the react-instance (which is logically true) iff the given react instance is an instance of the given react class.
  Otherwise returns nil."
  [react-class react-instance]
  {:pre [react-class react-instance]}
  (when (= (.-type react-instance) react-class)
    react-instance))

(defn first-node
  "Finds (and returns) the first child that is an instance of the given React class (or nil if not found)."
  [react-class sequence-of-react-instances]
  (some #(react-instance? react-class %) sequence-of-react-instances))

(defui Notification
  Object
  (render [this]
    (let [{:keys [width kind onClose] :as props} (om/props this)
          children     (om/children this)
          title        (first-node NotificationTitle children)
          content      (first-node NotificationBody children)
          legal-types  #{:success :warning :error :informative}
          legal-widths #{:wide}
          user-classes (get props :className "")
          classes      (cond-> (str user-classes " c-notification")
                         (contains? legal-types kind) (str " c-notification--" (name kind))
                         (contains? legal-widths width) (str " c-notification--" (name width)))
          type-icon    (case kind
                         :success (icon :check_circle :states [:positive])
                         :warning (icon :warning)
                         :error (icon :error)
                         (icon :info))]
      (dom/div #js {:className classes}
        type-icon
        (dom/div #js {:className "c-notification_content"}
          (when title title)
          (when content content))
        (dom/button #js {:onClick   (fn [evt] (when onClose (onClose)))
                         :className "c-button c-button--icon"} (icon :close))))))

(def ui-notification
  "Render a notification. Normal HTML/React attributes can be included, and should be a cljs map (not a js object).

  type: : :success, :warning, :error, :informative
  size (optional): :wide

  You should include two children of this node:

  (ui-notification {}
    (ui-notification-title {} title-nodes)
    (ui-notification-body {} body-nodes))

  The `title-nodes` can be any inline DOM (or just a string), as can body-nodes."
  (om/factory Notification))

#?(:cljs
   (defn update-frame-content [this child]
     (let [frame-component (om/get-state this :frame-component)]
       (when frame-component
         (js/ReactDOM.render child frame-component)))))

#?(:cljs
   (defui IFrame
     Object
     (initLocalState [this] {:border 0})
     (componentDidMount [this]
       (let [frame-body (.-body (.-contentDocument (js/ReactDOM.findDOMNode this)))
             child      (:child (om/props this))
             e1         (.createElement js/document "div")]
         (.appendChild frame-body e1)
         (om/update-state! this assoc :frame-component e1)
         (update-frame-content this child)))
     (componentDidUpdate [this pprops pstate]
       (let [child (:child (om/props this))]
         (update-frame-content this child)))
     (render [this]
       (dom/iframe (-> (om/props this) (dissoc :child) clj->js)))))

#?(:cljs
   (defn ui-iframe [props child]
     ((om/factory IFrame) (assoc props :child child))))

(def color-types
  {:primary "c-card--primary"
   :accent  "c-card--accent"})

(def card-types
  {:bordered    "c-card--bordered"
   :transparent "c-card--transparent"
   :square      "c-card--square"})

(def size-types
  {:expand "c-card--expand"
   :wide   "c-card--wide"})

(defn ui-card
  "Card component

   Usage
   (c/ui-card {:title          \"Some Title\"
               :color          :primary | :accent
               :type           :bordered | :transparent | :square
               :size           :expand | :wide
               :image          \"path/to/image/file.jpeg\"
               :image-position :cover | :top-left | :top-right | :bottom-left | :bottom-right
               :actions        (ui-button \"Some Action\")
               :media          URL
               :media-type     :image | :video (TODO Youtube?)

               ;;TODO
               :menu-icon :more_vert
               :menu-items [:ia \"This\" :ib \"that\"]}
    ...)
    all paramters optional
    "
  [{:keys [type
           title
           color
           size
           image
           image-position
           actions
           media-type
           media
           ;; menu-icon
           ;; menu-items
           className] :as attrs} & children]
  {:pre [(or (nil? type) (keyword? type))
         (or (nil? title) (string? title))]}
  (let [className  (or className "")
        classes    (cond->
                     (str "c-card " className)
                     type (str " " (card-types type))
                     size (str " " (size-types size))
                     color (str " " (color-types color)))
        attributes (-> attrs
                     (merge {:className classes})
                     (dissoc :title :type :color :size :actions :image :image-position :media-type :media)
                     clj->js)]
    (dom/div attributes
      (when media
        (dom/div #js {:className (str "c-card__media")}
          (when (= media-type :image) (dom/img #js {:className "c-card__media-content" :src media}))))
      (when title
        (dom/div #js {:className (str "c-card__title"
                                   (when image " c-card__title--image")
                                   (when image-position (str " c-card__title--image-" (name image-position))))
                      :style     #js {:backgroundImage (when (= color (or :primary :accent)) (str "url(" image ")"))}}
          (dom/h1 #js {:className "c-card__title-text"} title)))
      (when children
        (apply dom/div #js {:className "c-card__supporting-text"} children))
      (when actions
        (dom/div #js {:className "c-card__actions"} actions))
      ;; TODO
      #_(when menu-items
          (dom/div #js {:className "c-card__menu"}
            (menu/menu :a
              (icon (if menu-icon menu-icon :more_vert))
              menu-items))))))

(defn ui-icon-bar
  "Render an icon bar using a vector of icons (each a map of attributes).
   Can optionally render vertically and/or shifting.
   Normal HTML/React attributes can be included, and should be a cljs map (not a js object).

   Usage
   (c/ui-icon-bar {:orientation  :vertical or :horizontal (default)
                   :shifting     :true
   ...)
   all parameters are optional
   "
  [{:keys [className orientation shifting] :as props :or {className ""}} & children]
  (let [user-classes    (get props :className "")
        top-level-class (cond-> (str user-classes " c-iconbar")
                          (= orientation :vertical) (str " c-iconbar--rail")
                          (= shifting :true) (str " c-iconbar--shifting"))]
    (dom/div #js {}
      (apply dom/nav #js {:className top-level-class} children))))

(defui ModalTitle
  Object
  (render [this]
    (dom/div #js {:className "c-modal__title"} (om/children this))))

(def ui-modal-title
  "Render a notification title. Should only be used in a ui-modal"
  (om/factory ModalTitle))

(defui ModalBody
  Object
  (render [this]
    (dom/div #js {:className "c-modal__content"} (om/children this))))
(def ui-modal-body
  "Render a notification body. Should only be used in a ui-modal"
  (om/factory ModalBody))

(defui ModalActions
  Object
  (render [this]
    (dom/div #js {:className "c-modal__actions"} (om/children this))))

(def ui-modal-actions
  "Render a notification action area. Should only be used in a ui-modal"
  (om/factory ModalActions))

(defui Modal
  Object
  (render [this]
    (let [{:keys [active] :as props} (om/props this)
          children     (om/children this)
          title        (first-node ModalTitle children)
          content      (first-node ModalBody children)
          actions      (first-node ModalActions children)
          state        (when active " is-active")
          user-classes (get props :className "")
          classes      (-> (str user-classes " c-modal" state))]

      (dom/div #js {}
<<<<<<< HEAD
        (dom/div #js {:className (str classes)}
=======
        (dom/div #js {:className classes}
>>>>>>> e6157cbe
          (dom/div #js {:className "c-modal__card"}
            (when title title)
            (when content content)
            (when actions actions)))
        (dom/div #js {:className (str "c-backdrop" state)})))))
;TODO: Change the position to fixed and wrap the example in ui-iframe.  My testing with this did not work as expected.

(def ui-modal
  "Render a modal. Normal HTML/React attributes can be included, and should be a cljs map (not a js object).

  You should include three children of this node:

  (ui-modal {}
    (ui-modal-title {} title-nodes)
    (ui-modal-body {} body-nodes)
    (ui-modal-actions {} action-nodes)

  The `title-nodes` can be any inline DOM (or just a string), as can body-nodes.  Action-notes must include at least one button that
  closes the modal or redirects the user."
  (om/factory Modal))


(defn ui-checkbox
  "Render a checkbox (not the label). Props is a normal clj(s) map with React/HTML attributes plus:

  className (optional): additional class stylings to apply to the top level of the checkbox
  id: Name of the checkbox
     style (optional):  indeterminate
  disabled (optional: true/false"
  [{:keys [id style disabled] :or {id ""} :as attrs}]
  (let [legal-styles #{:indeterminate}
        user-classes (get attrs :className "")
        classes      (cond-> (str user-classes " c-checkbox ")
                       (contains? legal-styles style) (str "is-" (name style)))
        attrs        (cond-> attrs
                       :always (assoc :type "checkbox")
                       :always (dissoc :style :disabled)
                       :always (assoc :className classes)
                       :always (assoc :disabled disabled)
                       :always (assoc :id (name id)))]
    (dom/span nil
      (dom/input (clj->js attrs))
      (dom/label #js {:htmlFor id} \u00A0))))<|MERGE_RESOLUTION|>--- conflicted
+++ resolved
@@ -434,11 +434,7 @@
           classes      (-> (str user-classes " c-modal" state))]
 
       (dom/div #js {}
-<<<<<<< HEAD
-        (dom/div #js {:className (str classes)}
-=======
         (dom/div #js {:className classes}
->>>>>>> e6157cbe
           (dom/div #js {:className "c-modal__card"}
             (when title title)
             (when content content)
