--- conflicted
+++ resolved
@@ -54,7 +54,6 @@
   (let [props (update props :className str " c-badge")]
     (apply dom/span (clj->js props) children)))
 
-<<<<<<< HEAD
 (defn ui-label
   "Render the given children within a label. Normal HTML/React attributes can be included, and should be a cljs map (not a js object).
   color (optional): :positive, :informative, :informative-alt, :neutral, :live, :alterable, :negative"
@@ -68,7 +67,7 @@
                   (assoc :className classes)
                   )]
     (apply dom/span (clj->js props) children)))
-=======
+
 (defn ui-field
   "Render an input field. Normal HTML/React attributes can be included, and should be a cljs map (not a js object).
 
@@ -105,8 +104,6 @@
                   (dissoc :color))]
     (apply dom/div (clj->js props) children)))
 
->>>>>>> 5204ec76
-
 #?(:cljs
    (defn update-frame-content [this child]
      (let [frame-component (om/get-state this :frame-component)]
