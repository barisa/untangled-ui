--- conflicted
+++ resolved
@@ -165,7 +165,6 @@
 
 (defcard messages-visual-regressions
   (dom/div nil
-<<<<<<< HEAD
     (for [color [:none :neutral :alert :success :warning]
           class ["" "u-font-size--semi-medium"]
           icon  ["" (icon :close :modifiers ["small"]) (icon :close)]]
@@ -230,19 +229,10 @@
          (e/ui-notification-title {:key (str "nvr-wide-title-" kind)} (str (str/capitalize (name kind))))
          (e/ui-notification-body {} "Your message here..."))
         (dom/p nil " ")))))
-=======
-    (e/ui-message {} "This is default message.")
-    (e/ui-message {:color :neutral} "This is neutral message.")
-    (e/ui-message {:color :alert} "This is an alert message.")
-    (e/ui-message {:color :success} "This is a success message.")
-    (e/ui-message {:color :warning} "This is a warning message.")
-    (e/ui-message {:color :warning} "This is a warning message with another child." (icon :arrow_forward))
-    (e/ui-message {:className "h2"} "This is message using a standard H2 class name.")))
 
 (defcard checkbox
    (dom/div nil
     (e/ui-checkbox {:id "checkbox"} )
     (e/ui-checkbox {:id "checkbox" :style #{:is-indeterminate}} )
     (e/ui-checkbox {:id "checkbox" :style #{:c-checkbox--informative}} )
-    (e/ui-checkbox {:id "checkbox" :style #{:is-indeterminate :c-checkbox--informative}} )))
->>>>>>> 8701266b
+    (e/ui-checkbox {:id "checkbox" :style #{:is-indeterminate :c-checkbox--informative}} )))